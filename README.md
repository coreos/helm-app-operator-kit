--- conflicted
+++ resolved
@@ -39,13 +39,8 @@
 `deploy/crd.yaml`             | Define your CRD (`kind`, `spec.version`, `spec.group` *must* match the `docker build` args)
 `deploy/cr.yaml`              | Make an instance of your custom resource (`kind`, `apiVersion` *must match the `docker build` args)
 `deploy/operator.yaml`        | Replace `<namespace>` and `<chart>` appropriately
-<<<<<<< HEAD
 `deploy/rbac.yaml`            | Replace `app.coreos.com` with CRD group and ensure the resources created by your chart are properly listed
-`deploy/csv.yaml`             | Replace fields appropriately. Define RBAC in `spec.install.spec.permissions`. Ensure `spec.customresourcedefinitions.owned` correctly contains your CRD
-=======
-`deploy/rbac.yaml`            | Ensure the resources created by your chart are properly listed
 `deploy/olm-catalog/csv.yaml`             | Replace fields appropriately. Define RBAC in `spec.install.spec.permissions`. Ensure `spec.customresourcedefinitions.owned` correctly contains your CRD
->>>>>>> b26ff9d1
 `deploy/olm-catalog/crd.yaml` | Define your CRD (`kind`, `spec.version`, `spec.group` *must* match the `docker build` args)
 
 3) Apply the manifests to your Kubernetes cluster (if using Operator Lifecycle Manager):
